--- conflicted
+++ resolved
@@ -11,30 +11,6 @@
     assert len(list_backbone_names()) > 0
 
 
-<<<<<<< HEAD
-@pytest.mark.parametrize('name', list_backbone_names())
-def test_get_backbone(name):
-    with tempfile.TemporaryDirectory() as root:
-        model_cls, cfg, tokenizer, local_params_path, _ = get_backbone(name, root=root)
-        net = model_cls.from_cfg(cfg)
-        net.load_parameters(local_params_path)
-        net.hybridize()
-        num_params, num_fixed_params = count_parameters(net.collect_params())
-        assert num_params > 0
-
-        # Test for model export + save
-        batch_size = 1
-        sequence_length = 16
-        inputs = mx.np.random.randint(0, 10, (batch_size, sequence_length))
-        token_types = mx.np.random.randint(0, 2, (batch_size, sequence_length))
-        valid_length = mx.np.random.randint(1, 10, (batch_size,))
-        if 'roberta' in name or 'xlmr' in name:
-            out = net(inputs, valid_length)
-        else:
-            out = net(inputs, token_types, valid_length)
-        mx.npx.waitall()
-        net.export(os.path.join(root, 'model'))
-=======
 def test_get_backbone():
     for name in list_backbone_names():
         with tempfile.TemporaryDirectory() as root:
@@ -56,5 +32,4 @@
             else:
                 out = net(inputs, token_types, valid_length)
             mx.npx.waitall()
-            net.export(os.path.join(root, 'model'))
->>>>>>> 90595801
+            net.export(os.path.join(root, 'model'))