name: continuous build

on: [push, pull_request]

defaults:
  run:
    shell: bash

jobs:
  unittest:
    runs-on: ${{ matrix.os }}
    strategy:
      fail-fast: false
      matrix:
<<<<<<< HEAD
        # TODO Add ubuntu test by "ubuntu-latest", Add windows test by using "windows-latest"
        os: [macos-latest]
=======
        # TODO Add windows test by using "windows-latest"
        os: [macos-latest, ubuntu-latest]
>>>>>>> 90595801
        python-version: [ '3.6', '3.7', '3.8']
    steps:
      - name: Checkout repository
        uses: actions/checkout@v2

      # Install OS specific dependencies
      - name: Install Linux dependencies
        if: matrix.os == 'ubuntu-latest'
        # TODO https://github.com/apache/incubator-mxnet/issues/18293
        run: sudo apt-get install libopenblas-dev

      - name: Setup python
        uses: actions/setup-python@v2
        with:
          python-version: ${{ matrix.python-version }}
          architecture: x64
      - name: Install Other Dependencies
        run: |
          python -m pip install --user --upgrade pip
          python -m pip install --user setuptools pytest pytest-cov
          python -m pip install --upgrade cython
          python -m pip install --pre --user mxnet>=2.0.0b20200604 -f https://dist.mxnet.io/python
          python -m pip install --user -e .[extras]
      - name: Test project
        run: |
          python -m pytest --cov=./ --cov-report=xml --durations=50 tests/
      - name: Upload coverage to Codecov
        uses: codecov/codecov-action@v1
        with:
          env_vars: OS,PYTHON<|MERGE_RESOLUTION|>--- conflicted
+++ resolved
@@ -12,13 +12,8 @@
     strategy:
       fail-fast: false
       matrix:
-<<<<<<< HEAD
-        # TODO Add ubuntu test by "ubuntu-latest", Add windows test by using "windows-latest"
-        os: [macos-latest]
-=======
         # TODO Add windows test by using "windows-latest"
         os: [macos-latest, ubuntu-latest]
->>>>>>> 90595801
         python-version: [ '3.6', '3.7', '3.8']
     steps:
       - name: Checkout repository
